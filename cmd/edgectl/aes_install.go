--- conflicted
+++ resolved
@@ -764,13 +764,8 @@
 		i.ShowAESInstallationCompleteNoDNS()
 	}
 
-<<<<<<< HEAD
 	// Open a browser window to the Edge Policy Console, with first-time flag.
 	if err := do_login(i.kubeinfo, kcontext, "ambassador", hostName, true, true, false, true); err != nil {
-=======
-	// Open a browser window to the Edge Policy Console
-	if err := do_login(i.kubeinfo, kcontext, "ambassador", hostName, true, true, false); err != nil {
->>>>>>> 8b0af417
 		return i.AESLoginError(err)
 	}
 
