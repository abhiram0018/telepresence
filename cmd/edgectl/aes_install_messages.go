--- conflicted
+++ resolved
@@ -148,10 +148,6 @@
 // AES installation complete!
 func (i *Installer) ShowAESInstallationComplete() {
 	i.show.Println()
-<<<<<<< HEAD
-	futureLogin := "In the future, to log in to the Ambassador Edge Policy Console, run\n%s"
-	i.ShowWrapped(fmt.Sprintf(futureLogin, color.Bold.Sprintf("$ edgectl login "+hostname)))
-=======
 	i.show.Println("Ambassador Edge Stack Installation Complete!")
 	i.show.Println("========================================================================")
 
@@ -160,5 +156,4 @@
 	message := color.Bold.Sprintf("Congratulations! You've successfully installed the Ambassador Edge Stack in your Kubernetes cluster. You can find it at your custom URL: https://{{.hostname}}/")
 	i.ShowTemplated(message)
 	i.show.Println()
->>>>>>> 8b0af417
 }